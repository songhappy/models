--- conflicted
+++ resolved
@@ -67,6 +67,9 @@
 flags.DEFINE_integer('save_summaries_secs', 600,
                      'How often, in seconds, we compute the summaries.')
 
+flags.DEFINE_boolean('save_summaries_images', False,
+                     'Save sample inputs, labels, and semantic predictions as images to summary.')
+
 # Settings for training strategy.
 
 flags.DEFINE_enum('learning_policy', 'poly', ['poly', 'step'],
@@ -195,17 +198,13 @@
       is_training=True,
       fine_tune_batch_norm=FLAGS.fine_tune_batch_norm)
 
-<<<<<<< HEAD
   # add name to graph node so we can add to summary
   outputs_to_scales_to_logits[common.OUTPUT_TYPE][model._MERGED_LOGITS_SCOPE] = tf.identity( 
     outputs_to_scales_to_logits[common.OUTPUT_TYPE][model._MERGED_LOGITS_SCOPE],
-    name = 'semantic_merged_logits'
+    name = OUTPUT_MERGED_LOGITS_NODE
   )
 
-  for output, num_classes in outputs_to_num_classes.iteritems():
-=======
   for output, num_classes in six.iteritems(outputs_to_num_classes):
->>>>>>> 2041d5ca
     train_utils.add_softmax_cross_entropy_loss_for_each_scale(
         outputs_to_scales_to_logits[output],
         samples[common.LABEL],
@@ -283,14 +282,15 @@
       summaries.add(tf.summary.histogram(model_var.op.name, model_var))
 
     # Add summaries for images, labels, semantic predictions
-    summary_image = graph.get_tensor_by_name(first_clone_scope + '/input_image:0')
-    summaries.add(tf.summary.image('samples/input_image', summary_image))
-
-    summary_label = tf.cast(graph.get_tensor_by_name(first_clone_scope + '/input_label:0'), tf.uint8)
-    summaries.add(tf.summary.image('samples/input_label', summary_label))
-
-    predictions = tf.cast(tf.expand_dims(tf.argmax(graph.get_tensor_by_name(first_clone_scope + '/semantic_merged_logits:0'), 3), -1), tf.uint8)
-    summaries.add(tf.summary.image('samples/semantic_predictions', predictions))
+    if FLAGS.save_summaries_images:
+        summary_image = graph.get_tensor_by_name('%s/%s:0' % first_clone_slope, INPUT_LABEL_NODE)
+        summaries.add(tf.summary.image('samples/%s' % INPUT_IMAGE_NODE, summary_image))
+
+        summary_label = tf.cast(graph.get_tensor_by_name('%s/%s:0' % first_clone_slope, INPUT_LABEL_NODE), tf.uint8)
+        summaries.add(tf.summary.image('samples/%s' % INPUT_LABEL_NODE, summary_label))
+
+        predictions = tf.cast(tf.expand_dims(tf.argmax(graph.get_tensor_by_name('%s/%s:0' % first_clone_scope, OUTPUT_MERGED_LOGITS_NODE), 3), -1), tf.uint8)
+        summaries.add(tf.summary.image('samples/%s' % OUTPUT_MERGED_LOGITS_NODE, predictions))
 
     # Add summaries for losses.
     for loss in tf.get_collection(tf.GraphKeys.LOSSES, first_clone_scope):
